--- conflicted
+++ resolved
@@ -5,10 +5,9 @@
 Copyright 2017 Todd Leonhardt <todd.leonhardt@gmail.com>
 Released under MIT license, see LICENSE file
 """
-<<<<<<< HEAD
 import pytest
 
-import cmd2
+from cmd2 import cmd2
 from cmd2.parsing import StatementParser
 
 
@@ -26,117 +25,6 @@
         shortcuts=[('?', 'help'), ('!', 'shell')]
     )
     return parser
-=======
-from cmd2 import cmd2
-import pytest
-
-
-@pytest.fixture
-def hist():
-    from cmd2.cmd2 import HistoryItem
-    h = cmd2.History([HistoryItem('first'), HistoryItem('second'), HistoryItem('third'), HistoryItem('fourth')])
-    return h
-
-# Case-sensitive parser
-@pytest.fixture
-def parser():
-    c = cmd2.Cmd()
-    c.multilineCommands = ['multiline']
-    c.parser_manager = cmd2.ParserManager(redirector=c.redirector, terminators=c.terminators,
-                                               multilineCommands=c.multilineCommands, legalChars=c.legalChars,
-                                               commentGrammars=c.commentGrammars, commentInProgress=c.commentInProgress,
-                                               blankLinesAllowed=c.blankLinesAllowed, prefixParser=c.prefixParser,
-                                               preparse=c.preparse, postparse=c.postparse, aliases=c.aliases,
-                                               shortcuts=c.shortcuts)
-    return c.parser_manager.main_parser
-
-# Case-sensitive ParserManager
-@pytest.fixture
-def cs_pm():
-    c = cmd2.Cmd()
-    c.multilineCommands = ['multiline']
-    c.parser_manager = cmd2.ParserManager(redirector=c.redirector, terminators=c.terminators,
-                                               multilineCommands=c.multilineCommands, legalChars=c.legalChars,
-                                               commentGrammars=c.commentGrammars, commentInProgress=c.commentInProgress,
-                                               blankLinesAllowed=c.blankLinesAllowed, prefixParser=c.prefixParser,
-                                               preparse=c.preparse, postparse=c.postparse, aliases=c.aliases,
-                                               shortcuts=c.shortcuts)
-    return c.parser_manager
-
-
-@pytest.fixture
-def input_parser():
-    c = cmd2.Cmd()
-    return c.parser_manager.input_source_parser
-
-
-def test_history_span(hist):
-    h = hist
-    assert h == ['first', 'second', 'third', 'fourth']
-    assert h.span('-2..') == ['third', 'fourth']
-    assert h.span('2..3') == ['second', 'third']    # Inclusive of end
-    assert h.span('3') == ['third']
-    assert h.span(':') == h
-    assert h.span('2..') == ['second', 'third', 'fourth']
-    assert h.span('-1') == ['fourth']
-    assert h.span('-2..-3') == ['third', 'second']
-    assert h.span('*') == h
-
-def test_history_get(hist):
-    h = hist
-    assert h == ['first', 'second', 'third', 'fourth']
-    assert h.get('') == h
-    assert h.get('-2') == h[:-2]
-    assert h.get('5') == []
-    assert h.get('2-3') == ['second']           # Exclusive of end
-    assert h.get('ir') == ['first', 'third']    # Normal string search for all elements containing "ir"
-    assert h.get('/i.*d/') == ['third']         # Regex string search "i", then anything, then "d"
-
-
-def test_cast():
-    cast = cmd2.cast
-
-    # Boolean
-    assert cast(True, True) == True
-    assert cast(True, False) == False
-    assert cast(True, 0) == False
-    assert cast(True, 1) == True
-    assert cast(True, 'on') == True
-    assert cast(True, 'off') == False
-    assert cast(True, 'ON') == True
-    assert cast(True, 'OFF') == False
-    assert cast(True, 'y') == True
-    assert cast(True, 'n') == False
-    assert cast(True, 't') == True
-    assert cast(True, 'f') == False
-
-    # Non-boolean same type
-    assert cast(1, 5) == 5
-    assert cast(3.4, 2.7) == 2.7
-    assert cast('foo', 'bar') == 'bar'
-    assert cast([1,2], [3,4]) == [3,4]
-
-
-def test_cast_problems(capsys):
-    cast = cmd2.cast
-
-    expected = 'Problem setting parameter (now {}) to {}; incorrect type?\n'
-
-    # Boolean current, with new value not convertible to bool
-    current = True
-    new = [True, True]
-    assert cast(current, new) == current
-    out, err = capsys.readouterr()
-    assert out == expected.format(current, new)
-
-    # Non-boolean current, with new value not convertible to current type
-    current = 1
-    new = 'octopus'
-    assert cast(current, new) == current
-    out, err = capsys.readouterr()
-    assert out == expected.format(current, new)
-
->>>>>>> a95c8a06
 
 def test_parse_empty_string(parser):
     statement = parser.parse('')
@@ -375,8 +263,7 @@
     with pytest.raises(cmd2.EmptyStatement):
         app._complete_statement('')
 
-<<<<<<< HEAD
-    with pytest.raises(cmd2.cmd2.EmptyStatement):
+    with pytest.raises(cmd2.EmptyStatement):
         app._complete_statement(' ')
 
 @pytest.mark.parametrize('line,command,args', [
@@ -440,8 +327,4 @@
     statement = parser.parse_command_only(line)
     assert statement.command == 'shell'
     assert statement.args == 'ls -al "/tmp/directory with spaces/doit.sh"'
-    assert statement.command_and_args == line.replace('l', 'shell ls -al')
-=======
-    with pytest.raises(cmd2.EmptyStatement):
-        app._complete_statement(' ')
->>>>>>> a95c8a06
+    assert statement.command_and_args == line.replace('l', 'shell ls -al')