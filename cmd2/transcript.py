--- conflicted
+++ resolved
@@ -202,32 +202,4 @@
     def tearDown(self):
         if self.cmdapp:
             # Restore stdout
-<<<<<<< HEAD
-            self.cmdapp.stdout = self._orig_stdout
-
-class OutputTrap(object):
-    """Instantiate an OutputTrap to divert/capture ALL stdout output.
-    For use in transcript testing.
-    """
-
-    def __init__(self):
-        self.contents = ''
-
-    def write(self, txt: str):
-        """Add text to the internal contents."""
-        self.contents += txt
-
-    def read(self) -> str:
-        """Read from the internal contents and then clear them out.
-
-        :return: str - text from the internal contents
-        """
-        result = self.contents
-        self.contents = ''
-        return result
-
-    def isatty(self) -> bool:
-        return True
-=======
-            self.cmdapp.stdout = self._orig_stdout
->>>>>>> e5e8a795
+            self.cmdapp.stdout = self._orig_stdout