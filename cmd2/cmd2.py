--- conflicted
+++ resolved
@@ -312,11 +312,6 @@
     # Attributes used to configure the StatementParser, best not to change these at runtime
     multiline_commands = []
     shortcuts = {'?': 'help', '!': 'shell', '@': 'load', '@@': '_relative_load'}
-<<<<<<< HEAD
-    aliases = dict()
-    macros = dict()
-=======
->>>>>>> bb8f6dd9
     terminators = [';']
 
     # Attributes which are NOT dynamically settable at runtime
@@ -395,8 +390,9 @@
         # Commands to exclude from the history command
         self.exclude_from_history = '''history edit eof eos'''.split()
 
-        # Command aliases
+        # Command aliases and macros
         self.aliases = dict()
+        self.macros = dict()
 
         self._finalize_app_parameters()
 
@@ -1614,6 +1610,16 @@
                 commands.remove(name)
 
         return commands
+
+    def get_alias_names(self) -> List[str]:
+        """Return a list of alias names."""
+        alias_names = set(self.aliases)
+        return list(alias_names)
+
+    def get_macro_names(self) -> List[str]:
+        """Return a list of macro names."""
+        macro_names = set(self.macros)
+        return list(macro_names)
 
     def get_commands_aliases_and_macros_for_completion(self) -> List[str]:
         """Return a list of visible commands, aliases, and macros for tab completion"""
@@ -2347,7 +2353,7 @@
     alias_delete_parser = alias_subparsers.add_parser('delete', help=alias_delete_help,
                                                       description=alias_delete_description)
     setattr(alias_delete_parser.add_argument('name', type=str, nargs='*', help='alias to delete'),
-            ACTION_ARG_CHOICES, aliases)
+            ACTION_ARG_CHOICES, get_alias_names)
     alias_delete_parser.add_argument('-a', '--all', action='store_true', help="all aliases will be deleted")
     alias_delete_parser.set_defaults(func=alias_delete)
 
@@ -2361,7 +2367,7 @@
     alias_list_parser = alias_subparsers.add_parser('list', help=alias_list_help,
                                                     description=alias_list_description)
     setattr(alias_list_parser.add_argument('name', type=str, nargs="*", help='alias to list'),
-            ACTION_ARG_CHOICES, aliases)
+            ACTION_ARG_CHOICES, get_alias_names)
     alias_list_parser.set_defaults(func=alias_list)
 
     @with_argparser(alias_parser, preserve_quotes=True)
@@ -2546,7 +2552,7 @@
                                                       description=macro_create_description,
                                                       epilog=macro_create_epilog)
     setattr(macro_create_parser.add_argument('name', type=str, help='name of this macro'),
-            ACTION_ARG_CHOICES, macros)
+            ACTION_ARG_CHOICES, get_macro_names)
     setattr(macro_create_parser.add_argument('command', type=str, help='what the macro resolves to'),
             ACTION_ARG_CHOICES, get_commands_aliases_and_macros_for_completion)
     setattr(macro_create_parser.add_argument('command_args', type=str, nargs=argparse.REMAINDER,
@@ -2560,7 +2566,7 @@
     macro_delete_parser = macro_subparsers.add_parser('delete', help=macro_delete_help,
                                                       description=macro_delete_description)
     setattr(macro_delete_parser.add_argument('name', type=str, nargs='*', help='macro to delete'),
-            ACTION_ARG_CHOICES, macros)
+            ACTION_ARG_CHOICES, get_macro_names)
     macro_delete_parser.add_argument('-a', '--all', action='store_true', help="all macros will be deleted")
     macro_delete_parser.set_defaults(func=macro_delete)
 
@@ -2574,7 +2580,7 @@
     macro_list_parser = macro_subparsers.add_parser('list', help=macro_list_help,
                                                     description=macro_list_description)
     setattr(macro_list_parser.add_argument('name', type=str, nargs="*", help='macro to list'),
-            ACTION_ARG_CHOICES, macros)
+            ACTION_ARG_CHOICES, get_macro_names)
     macro_list_parser.set_defaults(func=macro_list)
 
     @with_argparser(macro_parser, preserve_quotes=True)
