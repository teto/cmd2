--- conflicted
+++ resolved
@@ -122,14 +122,12 @@
 HELP_CATEGORY = 'help_category'
 HELP_SUMMARY = 'help_summary'
 
-<<<<<<< HEAD
 INTERNAL_COMMAND_EPILOG = ("Notes:\n"
                            "  This command is for internal use and is not intended to be called from the\n"
                            "  command line.")
-=======
+
 # All command functions start with this
 COMMAND_PREFIX = 'do_'
->>>>>>> b4e21723
 
 
 def categorize(func: Union[Callable, Iterable], category: str) -> None:
@@ -1642,49 +1640,6 @@
         return [name[5:] for name in self.get_names()
                 if name.startswith('help_') and callable(getattr(self, name))]
 
-<<<<<<< HEAD
-=======
-    def complete_help(self, text: str, line: str, begidx: int, endidx: int) -> List[str]:
-        """
-        Override of parent class method to handle tab completing subcommands and not showing hidden commands
-        Returns a list of possible tab completions
-        """
-
-        # The command is the token at index 1 in the command line
-        cmd_index = 1
-
-        # The subcommand is the token at index 2 in the command line
-        subcmd_index = 2
-
-        # Get all tokens through the one being completed
-        tokens, _ = self.tokens_for_completion(line, begidx, endidx)
-        if not tokens:
-            return []
-
-        matches = []
-
-        # Get the index of the token being completed
-        index = len(tokens) - 1
-
-        # Check if we are completing a command or help topic
-        if index == cmd_index:
-
-            # Complete token against topics and visible commands
-            topics = set(self.get_help_topics())
-            visible_commands = set(self.get_visible_commands())
-            strs_to_match = list(topics | visible_commands)
-            matches = self.basic_complete(text, line, begidx, endidx, strs_to_match)
-
-        # check if the command uses argparser
-        elif index >= subcmd_index:
-            cmd_func = self._cmd_func(tokens[cmd_index])
-            if cmd_func and hasattr(cmd_func, 'argparser'):
-                completer = AutoCompleter(getattr(cmd_func, 'argparser'), cmd2_app=self)
-                matches = completer.complete_command_help(tokens[1:], text, line, begidx, endidx)
-
-        return matches
-
->>>>>>> b4e21723
     # noinspection PyUnusedLocal
     def sigint_handler(self, signum: int, frame) -> None:
         """Signal handler for SIGINTs which typically come from Ctrl-C events.
@@ -2633,13 +2588,10 @@
         matches = []
 
         # Check if this is a command with an argparse function
-        funcname = self._func_named(command)
-        if funcname:
-            func = getattr(self, funcname)
-            if hasattr(func, 'argparser'):
-                parser = getattr(func, 'argparser')
-                completer = AutoCompleter(parser, cmd2_app=self)
-                matches = completer.complete_command_help(tokens[cmd_index:], text, line, begidx, endidx)
+        cmd_func = self._cmd_func(command)
+        if cmd_func and hasattr(cmd_func, 'argparser'):
+            completer = AutoCompleter(getattr(cmd_func, 'argparser'), cmd2_app=self)
+            matches = completer.complete_command_help(tokens[cmd_index:], text, line, begidx, endidx)
 
         return matches
 
@@ -2661,14 +2613,11 @@
 
         elif args.command:
             # Getting help for a specific command
-<<<<<<< HEAD
-            funcname = self._func_named(args.command)
-            if funcname:
+            cmd_func = self._cmd_func(args.command)
+            if cmd_func:
                 # Check to see if this function was decorated with an argparse ArgumentParser
-                func = getattr(self, funcname)
-                if hasattr(func, 'argparser'):
-                    completer = AutoCompleter(getattr(func, 'argparser'), cmd2_app=self)
-
+                if hasattr(cmd_func, 'argparser'):
+                    completer = AutoCompleter(getattr(cmd_func, 'argparser'), cmd2_app=self)
                     tokens = [args.command]
                     tokens.extend(args.subcommand)
                     self.poutput(completer.format_help(tokens))
@@ -2678,20 +2627,6 @@
             else:
                 # This could be a help topic
                 super().do_help(args.command)
-=======
-            cmd_func = self._cmd_func(arglist[0])
-            if cmd_func:
-                # Check to see if this function was decorated with an argparse ArgumentParser
-                if hasattr(cmd_func, 'argparser'):
-                    completer = AutoCompleter(getattr(cmd_func, 'argparser'), cmd2_app=self)
-                    self.poutput(completer.format_help(arglist))
-                else:
-                    # No special behavior needed, delegate to cmd base class do_help()
-                    super().do_help(arglist[0])
-            else:
-                # This could be a help topic
-                super().do_help(arglist[0])
->>>>>>> b4e21723
 
     def _help_menu(self, verbose: bool=False) -> None:
         """Show a list of commands which help can be displayed for.
