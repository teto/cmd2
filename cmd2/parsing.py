#
# -*- coding: utf-8 -*-
"""Statement parsing classes for cmd2"""

import os
import re
import shlex
from typing import List, Tuple, Dict

import attr

from . import constants
from . import utils


@attr.s(frozen=True)
class Statement(str):
    """String subclass with additional attributes to store the results of parsing.

    The cmd module in the standard library passes commands around as a
    string. To retain backwards compatibility, cmd2 does the same. However, we
    need a place to capture the additional output of the command parsing, so we add
    our own attributes to this subclass.

    Instances of this class should not be created by anything other than the
    `StatementParser.parse()` method, nor should any of the attributes be modified
    once the object is created.

    The string portion of the class contains the arguments, but not the command, nor
    the output redirection clauses.

    Here's some suggestions and best practices for how to use the attributes of this
    object:

    command - the name of the command, shortcuts and aliases have already been
              expanded

    args - the arguments to the command, excluding output redirection and command
           terminators. If the user used quotes in their input, they remain here,
           and you will have to handle them on your own.

    arg_list - the arguments to the command, excluding output redirection and
               command terminators. Each argument is represented as an element
               in the list. Quoted arguments remain quoted. If you want to
               remove the quotes, use `cmd2.utils.strip_quotes()` or use
               `argv[1:]`

    command_and_args - join the args and the command together with a space. Output
                       redirection is excluded.

    argv - this is a list of arguments in the style of `sys.argv`. The first element
           of the list is the command. Subsequent elements of the list contain any
           additional arguments, with quotes removed, just like bash would. This
           is very useful if you are going to use `argparse.parse_args()`:
           ```
           def do_mycommand(stmt):
               mycommand_argparser.parse_args(stmt.argv)
               ...
            ```

    raw - if you want full access to exactly what the user typed at the input prompt
          you can get it, but you'll have to parse it on your own, including:
             - shortcuts and aliases
             - quoted commands and arguments
             - output redirection
             - multi-line command terminator handling
          if you use multiline commands, all the input will be passed to you in
          this string, but there will be embedded newlines where
          the user hit return to continue the command on the next line.

    Tips:

    1. `argparse` is your friend for anything complex. `cmd2` has two decorators
       (`with_argparser`, and `with_argparser_and_unknown_args`) which you can use
       to make your command method receive a namespace of parsed arguments, whether
       positional or denoted with switches.

    2. For commands with simple positional arguments, use `args` or `arg_list`

    3. If you don't want to have to worry about quoted arguments, use
       argv[1:], which strips them all off for you.
    """
    # the arguments, but not the command, nor the output redirection clauses.
    args = attr.ib(default='', validator=attr.validators.instance_of(str))

    # string containing exactly what we input by the user
    raw = attr.ib(default='', validator=attr.validators.instance_of(str))

    # the command, i.e. the first whitespace delimited word
    command = attr.ib(default='', validator=attr.validators.instance_of(str))

    # list of arguments to the command, not including any output redirection or terminators; quoted args remain quoted
<<<<<<< HEAD
    arg_list = attr.ib(default=attr.Factory(list), validator=attr.validators.instance_of(list), type=List[str])
=======
    arg_list = attr.ib(default=attr.Factory(list), validator=attr.validators.instance_of(list))
>>>>>>> e8bfe314

    # if the command is a multiline command, the name of the command, otherwise empty
    multiline_command = attr.ib(default='', validator=attr.validators.instance_of(str))

    # the character which terminated the multiline command, if there was one
    terminator = attr.ib(default='', validator=attr.validators.instance_of(str))

    # characters appearing after the terminator but before output redirection, if any
    suffix = attr.ib(default='', validator=attr.validators.instance_of(str))

    # if output was piped to a shell command, the shell command as a list of tokens
<<<<<<< HEAD
    pipe_to = attr.ib(default=attr.Factory(list), validator=attr.validators.instance_of(list), type=List[str])
=======
    pipe_to = attr.ib(default=attr.Factory(list), validator=attr.validators.instance_of(list))
>>>>>>> e8bfe314

    # if output was redirected, the redirection token, i.e. '>>'
    output = attr.ib(default='', validator=attr.validators.instance_of(str))

    # if output was redirected, the destination file
    output_to = attr.ib(default='', validator=attr.validators.instance_of(str))

    def __new__(cls, value: object, *pos_args, **kw_args):
        """Create a new instance of Statement.

        We must override __new__ because we are subclassing `str` which is
        immutable and takes a different number of arguments as Statement.

        NOTE:  attrs takes care of initializing other members in the __init__ it
        generates.
        """
        stmt = super().__new__(cls, value)
        return stmt

    @property
    def command_and_args(self) -> str:
        """Combine command and args with a space separating them.

        Quoted arguments remain quoted. Output redirection and piping are
        excluded, as are any multiline command terminators.
        """
        if self.command and self.args:
            rtn = '{} {}'.format(self.command, self.args)
        elif self.command:
            # there were no arguments to the command
            rtn = self.command
        else:
            rtn = ''
        return rtn

    @property
    def argv(self) -> List[str]:
        """a list of arguments a la sys.argv.

        Quotes, if any, are removed from the elements of the list, and aliases
        and shortcuts are expanded
        """
        if self.command:
            rtn = [utils.strip_quotes(self.command)]
            for cur_token in self.arg_list:
                rtn.append(utils.strip_quotes(cur_token))
        else:
            rtn = []

        return rtn


class StatementParser:
    """Parse raw text into command components.

    Shortcuts is a list of tuples with each tuple containing the shortcut and
    the expansion.
    """
    def __init__(
            self,
            allow_redirection: bool = True,
            terminators: List[str] = None,
            multiline_commands: List[str] = None,
            aliases: Dict[str, str] = None,
            shortcuts: List[Tuple[str, str]] = None,
    ):
        self.allow_redirection = allow_redirection
        if terminators is None:
            self.terminators = [';']
        else:
            self.terminators = terminators
        if multiline_commands is None:
            self.multiline_commands = []
        else:
            self.multiline_commands = multiline_commands
        if aliases is None:
            self.aliases = {}
        else:
            self.aliases = aliases
        if shortcuts is None:
            self.shortcuts = []
        else:
            self.shortcuts = shortcuts

        # this regular expression matches C-style comments and quoted
        # strings, i.e. stuff between single or double quote marks
        # it's used with _comment_replacer() to strip out the C-style
        # comments, while leaving C-style comments that are inside either
        # double or single quotes.
        #
        # this big regular expression can be broken down into 3 regular
        # expressions that are OR'ed together with a pipe character
        #
        # /\*.*\*/               Matches C-style comments (i.e. /* comment */)
        #                        does not match unclosed comments.
        # \'(?:\\.|[^\\\'])*\'   Matches a single quoted string, allowing
        #                        for embedded backslash escaped single quote
        #                        marks.
        # "(?:\\.|[^\\"])*"      Matches a double quoted string, allowing
        #                        for embedded backslash escaped double quote
        #                        marks.
        #
        # by way of reminder the (?:...) regular expression syntax is just
        # a non-capturing version of regular parenthesis. We need the non-
        # capturing syntax because _comment_replacer() looks at match
        # groups
        self.comment_pattern = re.compile(
            r'/\*.*\*/|\'(?:\\.|[^\\\'])*\'|"(?:\\.|[^\\"])*"',
            re.DOTALL | re.MULTILINE
        )

        # commands have to be a word, so make a regular expression
        # that matches the first word in the line. This regex has three
        # parts:
        #     - the '\A\s*' matches the beginning of the string (even
        #       if contains multiple lines) and gobbles up any leading
        #       whitespace
        #     - the first parenthesis enclosed group matches one
        #       or more non-whitespace characters with a non-greedy match
        #       (that's what the '+?' part does). The non-greedy match
        #       ensures that this first group doesn't include anything
        #       matched by the second group
        #     - the second parenthesis group must be dynamically created
        #       because it needs to match either whitespace, something in
        #       REDIRECTION_CHARS, one of the terminators, or the end of
        #       the string (\Z matches the end of the string even if it
        #       contains multiple lines)
        #
        invalid_command_chars = []
        invalid_command_chars.extend(constants.QUOTES)
        invalid_command_chars.extend(constants.REDIRECTION_CHARS)
        invalid_command_chars.extend(self.terminators)
        # escape each item so it will for sure get treated as a literal
        second_group_items = [re.escape(x) for x in invalid_command_chars]
        # add the whitespace and end of string, not escaped because they
        # are not literals
        second_group_items.extend([r'\s', r'\Z'])
        # join them up with a pipe
        second_group = '|'.join(second_group_items)
        # build the regular expression
        expr = r'\A\s*(\S*?)({})'.format(second_group)
        self._command_pattern = re.compile(expr)

    def is_valid_command(self, word: str) -> Tuple[bool, str]:
        """Determine whether a word is a valid alias.

        Aliases can not include redirection characters, whitespace,
        or termination characters.

        If word is not a valid command, return False and a comma
        separated string of characters that can not appear in a command.
        This string is suitable for inclusion in an error message of your
        choice:

        valid, invalidchars = statement_parser.is_valid_command('>')
        if not valid:
            errmsg = "Aliases can not contain: {}".format(invalidchars)
        """
        valid = False

        errmsg = 'whitespace, quotes, '
        errchars = []
        errchars.extend(constants.REDIRECTION_CHARS)
        errchars.extend(self.terminators)
        errmsg += ', '.join([shlex.quote(x) for x in errchars])

        match = self._command_pattern.search(word)
        if match:
            if word == match.group(1):
                valid = True
                errmsg = ''
        return valid, errmsg

    def tokenize(self, line: str) -> List[str]:
        """Lex a string into a list of tokens.

        Comments are removed, and shortcuts and aliases are expanded.

        Raises ValueError if there are unclosed quotation marks.
        """

        # strip C-style comments
        # shlex will handle the python/shell style comments for us
        line = re.sub(self.comment_pattern, self._comment_replacer, line)

        # expand shortcuts and aliases
        line = self._expand(line)

        # split on whitespace
        lexer = shlex.shlex(line, posix=False)
        lexer.whitespace_split = True

        # custom lexing
        tokens = self._split_on_punctuation(list(lexer))
        return tokens

    def parse(self, line: str) -> Statement:
        """Tokenize the input and parse it into a Statement object, stripping
        comments, expanding aliases and shortcuts, and extracting output
        redirection directives.

        Raises ValueError if there are unclosed quotation marks.
        """

        # handle the special case/hardcoded terminator of a blank line
        # we have to do this before we tokenize because tokenizing
        # destroys all unquoted whitespace in the input
        terminator = ''
        if line[-1:] == constants.LINE_FEED:
            terminator = constants.LINE_FEED

        command = ''
        args = ''
        arg_list = []

        # lex the input into a list of tokens
        tokens = self.tokenize(line)

        # of the valid terminators, find the first one to occur in the input
        terminator_pos = len(tokens) + 1
        for pos, cur_token in enumerate(tokens):
            for test_terminator in self.terminators:
                if cur_token.startswith(test_terminator):
                    terminator_pos = pos
                    terminator = test_terminator
                    # break the inner loop, and we want to break the
                    # outer loop too
                    break
            else:
                # this else clause is only run if the inner loop
                # didn't execute a break. If it didn't, then
                # continue to the next iteration of the outer loop
                continue
            # inner loop was broken, break the outer
            break

        if terminator:
            if terminator == constants.LINE_FEED:
                terminator_pos = len(tokens)+1

            # everything before the first terminator is the command and the args
            (command, args) = self._command_and_args(tokens[:terminator_pos])
            arg_list = tokens[1:terminator_pos]
            # we will set the suffix later
            # remove all the tokens before and including the terminator
            tokens = tokens[terminator_pos+1:]
        else:
            (testcommand, testargs) = self._command_and_args(tokens)
            if testcommand in self.multiline_commands:
                # no terminator on this line but we have a multiline command
                # everything else on the line is part of the args
                # because redirectors can only be after a terminator
                command = testcommand
                args = testargs
                arg_list = tokens[1:]
                tokens = []

        # check for a pipe to a shell process
        # if there is a pipe, everything after the pipe needs to be passed
        # to the shell, even redirected output
        # this allows '(Cmd) say hello | wc > countit.txt'
        try:
            # find the first pipe if it exists
            pipe_pos = tokens.index(constants.REDIRECTION_PIPE)
            # save everything after the first pipe as tokens
            pipe_to = tokens[pipe_pos+1:]

            for pos, cur_token in enumerate(pipe_to):
                unquoted_token = utils.strip_quotes(cur_token)
                pipe_to[pos] = os.path.expanduser(unquoted_token)

            # remove all the tokens after the pipe
            tokens = tokens[:pipe_pos]
        except ValueError:
            # no pipe in the tokens
            pipe_to = []

        # check for output redirect
        output = ''
        output_to = ''
        try:
            output_pos = tokens.index(constants.REDIRECTION_OUTPUT)
            output = constants.REDIRECTION_OUTPUT

            # Check if we are redirecting to a file
            if len(tokens) > output_pos + 1:
                unquoted_path = utils.strip_quotes(tokens[output_pos + 1])
                output_to = os.path.expanduser(unquoted_path)

            # remove all the tokens after the output redirect
            tokens = tokens[:output_pos]
        except ValueError:
            pass

        try:
            output_pos = tokens.index(constants.REDIRECTION_APPEND)
            output = constants.REDIRECTION_APPEND

            # Check if we are redirecting to a file
            if len(tokens) > output_pos + 1:
                unquoted_path = utils.strip_quotes(tokens[output_pos + 1])
                output_to = os.path.expanduser(unquoted_path)

            # remove all tokens after the output redirect
            tokens = tokens[:output_pos]
        except ValueError:
            pass

        if terminator:
            # whatever is left is the suffix
            suffix = ' '.join(tokens)
        else:
            # no terminator, so whatever is left is the command and the args
            suffix = ''
            if not command:
                # command could already have been set, if so, don't set it again
                (command, args) = self._command_and_args(tokens)
                arg_list = tokens[1:]

        # set multiline
        if command in self.multiline_commands:
            multiline_command = command
        else:
            multiline_command = ''

        # build the statement
        statement = Statement(args,
                              raw=line,
                              command=command,
                              arg_list=arg_list,
                              multiline_command=multiline_command,
                              terminator=terminator,
                              suffix=suffix,
                              pipe_to=pipe_to,
                              output=output,
                              output_to=output_to,
                              )
        return statement

    def parse_command_only(self, rawinput: str) -> Statement:
        """Partially parse input into a Statement object.

        The command is identified, and shortcuts and aliases are expanded.
        Multiline commands are identified, but terminators and output
        redirection are not parsed.

        This method is used by tab completion code and therefore must not
        generate an exception if there are unclosed quotes.

        The `Statement` object returned by this method can at most contain values
        in the following attributes:
          - args
          - raw
          - command
          - multiline_command

        `Statement.args` includes all output redirection clauses and command
        terminators.

        Different from parse(), this method does not remove redundant whitespace
        within args. However, it does ensure args has no leading or trailing
        whitespace.
        """
        # expand shortcuts and aliases
        line = self._expand(rawinput)

        command = ''
        args = ''
        match = self._command_pattern.search(line)
        if match:
            # we got a match, extract the command
            command = match.group(1)

            # take everything from the end of the first match group to
            # the end of the line as the arguments (stripping leading
            # and trailing spaces)
            args = line[match.end(1):].strip()
            # if the command is empty that means the input was either empty
            # or something weird like '>'. args should be empty if we couldn't
            # parse a command
            if not command or not args:
                args = ''

        # set multiline
        if command in self.multiline_commands:
            multiline_command = command
        else:
            multiline_command = ''

        # build the statement
        statement = Statement(args,
                              raw=rawinput,
                              command=command,
                              multiline_command=multiline_command,
                              )
        return statement

    def _expand(self, line: str) -> str:
        """Expand shortcuts and aliases"""

        # expand aliases
        # make a copy of aliases so we can edit it
        tmp_aliases = list(self.aliases.keys())
        keep_expanding = bool(tmp_aliases)
        while keep_expanding:
            for cur_alias in tmp_aliases:
                keep_expanding = False
                # apply our regex to line
                match = self._command_pattern.search(line)
                if match:
                    # we got a match, extract the command
                    command = match.group(1)
                    if command and command == cur_alias:
                        # rebuild line with the expanded alias
                        line = self.aliases[cur_alias] + match.group(2) + line[match.end(2):]
                        tmp_aliases.remove(cur_alias)
                        keep_expanding = bool(tmp_aliases)
                        break

        # expand shortcuts
        for (shortcut, expansion) in self.shortcuts:
            if line.startswith(shortcut):
                # If the next character after the shortcut isn't a space, then insert one
                shortcut_len = len(shortcut)
                if len(line) == shortcut_len or line[shortcut_len] != ' ':
                    expansion += ' '

                # Expand the shortcut
                line = line.replace(shortcut, expansion, 1)
                break
        return line

    @staticmethod
    def _command_and_args(tokens: List[str]) -> Tuple[str, str]:
        """Given a list of tokens, return a tuple of the command
        and the args as a string.
        """
        command = ''
        args = ''

        if tokens:
            command = tokens[0]

        if len(tokens) > 1:
            args = ' '.join(tokens[1:])

        return command, args

    @staticmethod
    def _comment_replacer(match):
        matched_string = match.group(0)
        if matched_string.startswith('/'):
            # the matched string was a comment, so remove it
            return ''
        # the matched string was a quoted string, return the match
        return matched_string

    def _split_on_punctuation(self, tokens: List[str]) -> List[str]:
        """Further splits tokens from a command line using punctuation characters

        Punctuation characters are treated as word breaks when they are in
        unquoted strings. Each run of punctuation characters is treated as a
        single token.

        :param tokens: the tokens as parsed by shlex
        :return: the punctuated tokens
        """
        punctuation = []
        punctuation.extend(self.terminators)
        if self.allow_redirection:
            punctuation.extend(constants.REDIRECTION_CHARS)

        punctuated_tokens = []

        for cur_initial_token in tokens:

            # Save tokens up to 1 character in length or quoted tokens. No need to parse these.
            if len(cur_initial_token) <= 1 or cur_initial_token[0] in constants.QUOTES:
                punctuated_tokens.append(cur_initial_token)
                continue

            # Iterate over each character in this token
            cur_index = 0
            cur_char = cur_initial_token[cur_index]

            # Keep track of the token we are building
            new_token = ''

            while True:
                if cur_char not in punctuation:

                    # Keep appending to new_token until we hit a punctuation char
                    while cur_char not in punctuation:
                        new_token += cur_char
                        cur_index += 1
                        if cur_index < len(cur_initial_token):
                            cur_char = cur_initial_token[cur_index]
                        else:
                            break

                else:
                    cur_punc = cur_char

                    # Keep appending to new_token until we hit something other than cur_punc
                    while cur_char == cur_punc:
                        new_token += cur_char
                        cur_index += 1
                        if cur_index < len(cur_initial_token):
                            cur_char = cur_initial_token[cur_index]
                        else:
                            break

                # Save the new token
                punctuated_tokens.append(new_token)
                new_token = ''

                # Check if we've viewed all characters
                if cur_index >= len(cur_initial_token):
                    break

        return punctuated_tokens<|MERGE_RESOLUTION|>--- conflicted
+++ resolved
@@ -90,11 +90,7 @@
     command = attr.ib(default='', validator=attr.validators.instance_of(str))
 
     # list of arguments to the command, not including any output redirection or terminators; quoted args remain quoted
-<<<<<<< HEAD
-    arg_list = attr.ib(default=attr.Factory(list), validator=attr.validators.instance_of(list), type=List[str])
-=======
     arg_list = attr.ib(default=attr.Factory(list), validator=attr.validators.instance_of(list))
->>>>>>> e8bfe314
 
     # if the command is a multiline command, the name of the command, otherwise empty
     multiline_command = attr.ib(default='', validator=attr.validators.instance_of(str))
@@ -106,11 +102,7 @@
     suffix = attr.ib(default='', validator=attr.validators.instance_of(str))
 
     # if output was piped to a shell command, the shell command as a list of tokens
-<<<<<<< HEAD
-    pipe_to = attr.ib(default=attr.Factory(list), validator=attr.validators.instance_of(list), type=List[str])
-=======
     pipe_to = attr.ib(default=attr.Factory(list), validator=attr.validators.instance_of(list))
->>>>>>> e8bfe314
 
     # if output was redirected, the redirection token, i.e. '>>'
     output = attr.ib(default='', validator=attr.validators.instance_of(str))
